from src.config import APIConfig
from src.client import NotionClient
from src.exceptions import NotionAPIError
from src.renderers import NotionBlockRenderer, NotionPageFormatter
from src.weekly_manager import WeeklyManager
from typing import Dict, Any
from src.ai_summarizer import ReportSummarizer
import os


def print_database_summary(db_info: Dict[str, Any]) -> None:
    """데이터베이스 요약 정보 출력"""
    title = "제목 없음"
    if db_info.get("title"):
        title = db_info["title"][0]["plain_text"]

    print("=" * 60)
    print("📊 NOTION 데이터베이스 정보")
    print("=" * 60)
    print(f"제목: {title}")
    print(f"생성일: {db_info['created_time']}")
    print(f"ID: {db_info['id']}")
    print(f"URL: {db_info['url']}")

    # 속성 정보
    properties = db_info.get("properties", {})
    if properties:
        print(f"\n속성 목록 ({len(properties)}개):")
        for prop_name, prop_info in properties.items():
            prop_type = prop_info.get("type", "unknown")
            print(f"  • {prop_name} ({prop_type})")


def interactive_week_selection(weekly_manager: WeeklyManager):
    """대화형 주차 선택"""
    available_weeks = weekly_manager.get_available_weeks()

    if not available_weeks:
        print("📭 선택할 수 있는 주차가 없습니다.")
        return

    print(f"\n💡 사용 가능한 주차: {', '.join(map(str, available_weeks))}주차")

    while True:
        try:
            user_input = input(f"\n보고 싶은 주차를 입력하세요 (종료: q): ").strip()
            week_input = input(
                f"생성할 보고서의 주차를 입력해주세요 (종료: q):"
            ).strip()

            if user_input.lower() == "q":
                print("👋 프로그램을 종료합니다.")
                break

            week_num = int(user_input)

            if week_num in available_weeks:
                # 상세 보기와 요약 선택 메뉴 추가
<<<<<<< HEAD
                print(f"\n📋 {week_num}주차 옵션:")
                print("1. 상세 내용 보기")
                print("2. AI 요약 보기")
                print("3. 보고서 생성 (Word + PDF)")

                choice = input("선택하세요 (1-3): ").strip()

                if choice == "1":
                    weekly_manager.print_week_details(week_num)
                elif choice == "2":
                    # 4가지 요약 타입 모두 실행
                    if weekly_manager.summarizer:
                        print(f"\n🤖 {week_num}주차 전체 AI 요약 생성 중...")

                        summary_types = [
                            ("weekly", "주간 요약"),
                            ("problem", "문제점 분석"),
                            ("thoughts", "생각 정리"),
                            ("plan", "계획 요약"),
                        ]

                        for summary_type, summary_name in summary_types:
                            print(f"\n{'='*80}")
                            print(f"📝 {summary_name.upper()} ({summary_type})")
                            print(f"{'='*80}")
                            weekly_manager.summarize_week(week_num, summary_type)
                            print("\n" + "-" * 80)
                    else:
                        print("❌ AI 요약기가 설정되지 않았습니다.")
                elif choice == "3":
                    # 보고서 생성
                    if weekly_manager.summarizer:

                        report_paths = weekly_manager.generate_week_report(
                            week_num,
                        )

                        if report_paths:
                            print(f"\n📁 생성된 파일:")
                            if report_paths.get("word"):
                                print(f"  📄 Word: {report_paths['word']}")
                            if report_paths.get("pdf"):
                                print(f"  📄 PDF: {report_paths['pdf']}")
                    else:
                        print("❌ AI 요약기가 설정되지 않았습니다.")
=======
                print(f"\n📋 {week_num}주차 보고서 생성")

                # 보고서 생성
                if weekly_manager.summarizer:

                    report_paths = weekly_manager.generate_week_report(
                        week_num, week_input
                    )

                    if report_paths:
                        print(f"\n📁 생성된 파일:")
                        if report_paths.get("word"):
                            print(f"  📄 Word: {report_paths['word']}")
                        if report_paths.get("pdf"):
                            print(f"  📄 PDF: {report_paths['pdf']}")
>>>>>>> 344d6895
                else:
                    print("❌ AI 요약기가 설정되지 않았습니다.")

            else:
                print(
                    f"❌ {week_num}주차는 존재하지 않습니다. 사용 가능한 주차: {', '.join(map(str, available_weeks))}주차"
                )

        except ValueError:
            print("❌ 숫자를 입력해주세요.")
        except KeyboardInterrupt:
            print("\n\n👋 프로그램을 종료합니다.")
            break


def main():
    """메인 함수"""
    try:
        print("🚀 Notion API 클라이언트 시작")

        # 설정 로드
        config = APIConfig.from_env()
        client = NotionClient(config)

        # AI 요약기 설정 (OpenAI API 키가 있는 경우에만)
        summarizer = None
        openai_api_key = os.getenv("OPENAI_API_KEY")
        if openai_api_key:
            try:
                summarizer = ReportSummarizer(openai_api_key)
                print("✅ AI 요약기가 설정되었습니다.")
            except Exception as e:
                print(f"⚠️  AI 요약기 설정 실패: {e}")
        else:
            print(
                "⚠️  OPENAI_API_KEY가 설정되지 않았습니다. AI 요약 기능을 사용할 수 없습니다."
            )

        # 데이터베이스 정보 조회
        print("\n📥 데이터베이스 정보를 가져오는 중...")
        db_info = client.get_database()
        print_database_summary(db_info)

        # 모든 페이지 조회
        print("\n📋 데이터베이스 페이지 쿼리 중...")
        pages = client.query_database_all()
        print(f"✅ 총 {len(pages)}개의 페이지를 찾았습니다.")

        if not pages:
            print("📭 페이지가 없습니다.")
            return

        # 주차별 분석 (AI 요약기와 함께)
        print("\n🗓️  페이지를 주차별로 분석 중...")
        weekly_manager = WeeklyManager(client, summarizer)
        weekly_pages = weekly_manager.analyze_pages_by_week(pages)

        # 주차별 요약 출력
        weekly_manager.print_weekly_summary()

        # 대화형 주차 선택
        interactive_week_selection(weekly_manager)

    except NotionAPIError as e:
        print(f"❌ Notion API 에러: {e}")
    except ValueError as e:
        print(f"❌ 설정 에러: {e}")
    except Exception as e:
        print(f"❌ 예상치 못한 에러: {e}")
        import traceback

        traceback.print_exc()


if __name__ == "__main__":
    main()<|MERGE_RESOLUTION|>--- conflicted
+++ resolved
@@ -56,53 +56,6 @@
 
             if week_num in available_weeks:
                 # 상세 보기와 요약 선택 메뉴 추가
-<<<<<<< HEAD
-                print(f"\n📋 {week_num}주차 옵션:")
-                print("1. 상세 내용 보기")
-                print("2. AI 요약 보기")
-                print("3. 보고서 생성 (Word + PDF)")
-
-                choice = input("선택하세요 (1-3): ").strip()
-
-                if choice == "1":
-                    weekly_manager.print_week_details(week_num)
-                elif choice == "2":
-                    # 4가지 요약 타입 모두 실행
-                    if weekly_manager.summarizer:
-                        print(f"\n🤖 {week_num}주차 전체 AI 요약 생성 중...")
-
-                        summary_types = [
-                            ("weekly", "주간 요약"),
-                            ("problem", "문제점 분석"),
-                            ("thoughts", "생각 정리"),
-                            ("plan", "계획 요약"),
-                        ]
-
-                        for summary_type, summary_name in summary_types:
-                            print(f"\n{'='*80}")
-                            print(f"📝 {summary_name.upper()} ({summary_type})")
-                            print(f"{'='*80}")
-                            weekly_manager.summarize_week(week_num, summary_type)
-                            print("\n" + "-" * 80)
-                    else:
-                        print("❌ AI 요약기가 설정되지 않았습니다.")
-                elif choice == "3":
-                    # 보고서 생성
-                    if weekly_manager.summarizer:
-
-                        report_paths = weekly_manager.generate_week_report(
-                            week_num,
-                        )
-
-                        if report_paths:
-                            print(f"\n📁 생성된 파일:")
-                            if report_paths.get("word"):
-                                print(f"  📄 Word: {report_paths['word']}")
-                            if report_paths.get("pdf"):
-                                print(f"  📄 PDF: {report_paths['pdf']}")
-                    else:
-                        print("❌ AI 요약기가 설정되지 않았습니다.")
-=======
                 print(f"\n📋 {week_num}주차 보고서 생성")
 
                 # 보고서 생성
@@ -118,7 +71,6 @@
                             print(f"  📄 Word: {report_paths['word']}")
                         if report_paths.get("pdf"):
                             print(f"  📄 PDF: {report_paths['pdf']}")
->>>>>>> 344d6895
                 else:
                     print("❌ AI 요약기가 설정되지 않았습니다.")
 
